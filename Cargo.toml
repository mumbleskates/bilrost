--- conflicted
+++ resolved
@@ -1,11 +1,6 @@
 [package]
-<<<<<<< HEAD
 name = "bilrost"
-version = "0.12.1"
-=======
-name = "prost"
 version = "0.12.2"
->>>>>>> acc1df83
 authors = [
     "Dan Burkert <dan@danburkert.com>",
     "Lucio Franco <luciofranco14@gmail.com",
@@ -19,7 +14,7 @@
 keywords = ["protobuf", "serialization"]
 categories = ["encoding"]
 edition = "2021"
-rust-version = "1.74"
+rust-version = "1.60"
 
 [workspace]
 members = [
@@ -46,11 +41,7 @@
 
 [dependencies]
 bytes = { version = "1", default-features = false }
-<<<<<<< HEAD
-bilrost-derive = { version = "0.12.1", path = "bilrost-derive", optional = true }
-=======
-prost-derive = { version = "0.12.2", path = "prost-derive", optional = true }
->>>>>>> acc1df83
+bilrost-derive = { version = "0.12.2", path = "bilrost-derive", optional = true }
 
 [dev-dependencies]
 criterion = { version = "0.4", default-features = false }
