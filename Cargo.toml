[package]
<<<<<<< HEAD
name = "bilrost"
version = "0.12.2"
=======
name = "prost"
version = "0.12.3"
>>>>>>> 907e9f6f
authors = [
    "Dan Burkert <dan@danburkert.com>",
    "Lucio Franco <luciofranco14@gmail.com",
    "Tokio Contributors <team@tokio.rs>",
    "Kent Ross <k@mad.cash>",
]
license = "Apache-2.0"
repository = "https://github.com/mumbleskates/bilrost"
readme = "README.md"
description = "A Protocol Buffers implementation for the Rust Language."
keywords = ["protobuf", "serialization"]
categories = ["encoding"]
edition = "2021"
rust-version = "1.65"

[workspace]
members = [
  "bilrost-derive",
  "bilrost-types",
]

exclude = [
  # The fuzz crate can't be compiled or tested without the 'cargo fuzz' command,
  # so exclude it from normal builds.
  "fuzz",
  # Same counts for the afl fuzz targets
  "afl",
]

[lib]
# https://bheisler.github.io/criterion.rs/book/faq.html#cargo-bench-gives-unrecognized-option-errors-for-valid-command-line-options
bench = false

[features]
default = ["bilrost-derive", "std"]
no-recursion-limit = []
std = []

[dependencies]
bytes = { version = "1", default-features = false }
<<<<<<< HEAD
bilrost-derive = { version = "0.12.2", path = "bilrost-derive", optional = true }
=======
prost-derive = { version = "0.12.3", path = "prost-derive", optional = true }
>>>>>>> 907e9f6f

[dev-dependencies]
criterion = { version = "0.5", default-features = false }
env_logger = { version = "0.10", default-features = false }
log = "0.4"
proptest = "1"
rand = "0.8"

[profile.bench]
debug = true

[[bench]]
name = "varint"
harness = false<|MERGE_RESOLUTION|>--- conflicted
+++ resolved
@@ -1,11 +1,6 @@
 [package]
-<<<<<<< HEAD
 name = "bilrost"
-version = "0.12.2"
-=======
-name = "prost"
 version = "0.12.3"
->>>>>>> 907e9f6f
 authors = [
     "Dan Burkert <dan@danburkert.com>",
     "Lucio Franco <luciofranco14@gmail.com",
@@ -46,11 +41,7 @@
 
 [dependencies]
 bytes = { version = "1", default-features = false }
-<<<<<<< HEAD
-bilrost-derive = { version = "0.12.2", path = "bilrost-derive", optional = true }
-=======
-prost-derive = { version = "0.12.3", path = "prost-derive", optional = true }
->>>>>>> 907e9f6f
+bilrost-derive = { version = "0.12.3", path = "bilrost-derive", optional = true }
 
 [dev-dependencies]
 criterion = { version = "0.5", default-features = false }
